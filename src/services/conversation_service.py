--- conflicted
+++ resolved
@@ -16,13 +16,8 @@
         self.max_messages_per_user = 100  # Limit memory usage
         self.max_total_conversations = 1000  # Global limit for demo
     
-<<<<<<< HEAD
     def add_message(self, user_id: str, role: str, content: str, message_type: str = "text", metadata: dict = None):
         """Add a message to user's conversation history with optional metadata"""
-=======
-    def add_message(self, user_id: str, role: str, content: str, message_type: str = "text"):
-        """Add a message to user's conversation history"""
->>>>>>> 3fa4302e
         try:
             # Initialize conversation if it doesn't exist
             if user_id not in self.conversations:
@@ -37,14 +32,9 @@
             message = {
                 "role": role,  # "user" or "assistant"
                 "content": content,
-<<<<<<< HEAD
                 "message_type": message_type,  # "text", "image", "mixed"
                 "metadata": metadata or {},
                 "timestamp": datetime.now()
-=======
-                "timestamp": datetime.now(),
-                "type": message_type  # "text" or "image"
->>>>>>> 3fa4302e
             }
             
             self.conversations[user_id]["messages"].append(message)
